--- conflicted
+++ resolved
@@ -778,36 +778,6 @@
     }
   }
 
-  const handlePauseResume = async () => {
-<<<<<<< HEAD
-    if (!window.electronAPI?.screenRecorder?.pauseRecording) {
-      toast.error('Screen recording API not available')
-      return
-    }
-=======
-    if (!window.electronAPI?.screenRecorder?.pauseRecording) return
->>>>>>> 16a6b55b
-
-    try {
-      if (isPaused) {
-        await window.electronAPI.screenRecorder.resumeRecording()
-        setIsPaused(false)
-        toast.success('▶️ Recording resumed')
-      } else {
-        await window.electronAPI.screenRecorder.pauseRecording()
-        setIsPaused(true)
-        toast.warning('⏸️ Recording paused')
-      }
-    } catch (err) {
-      console.error(err)
-<<<<<<< HEAD
-      toast.error('Failed to toggle pause: ' + err.message)
-=======
-      toast.error('Failed to toggle pause')
->>>>>>> 16a6b55b
-    }
-  }
-
   const handleDragOver = (e) => {
     e.preventDefault()
     setDragOver(true)
